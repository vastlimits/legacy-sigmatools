title: Log4j RCE CVE-2021-44228 in Fields
id: 9be472ed-893c-4ec0-94da-312d2765f654
status: experimental
description: Detects exploitation attempt against log4j RCE vulnerability reported as CVE-2021-44228 in different header fields found in web server logs (Log4Shell)
author: Florian Roth
date: 2021/12/10
modified: 2021/12/12
references:
   - https://www.lunasec.io/docs/blog/log4j-zero-day/
   - https://news.ycombinator.com/item?id=29504755
   - https://github.com/tangxiaofeng7/apache-log4j-poc
   - https://gist.github.com/Neo23x0/e4c8b03ff8cdf1fa63b7d15db6e3860b
   - https://github.com/YfryTchsGD/Log4jAttackSurface
   - https://twitter.com/shutingrz/status/1469255861394866177?s=21
tags:
   - attack.initial_access
   - attack.t1190
logsource:
   category: webserver
detection:
   selection:
      cs-User-Agent|contains:
         - '${jndi:ldap:/'
         - '${jndi:rmi:/'
         - '${jndi:ldaps:/'
         - '${jndi:dns:/'
         - '/$%7bjndi:'
         - '%24%7bjndi:'
         - '$%7Bjndi:'
         - '%2524%257Bjndi'
         - '%2F%252524%25257Bjndi%3A'
         - '${jndi:${lower:'
         - '${::-j}${'
         - '${jndi:nis'
         - '${jndi:nds'
         - '${jndi:corba'
         - '${jndi:iiop'
         - '${${env:BARFOO:-j}'
         - '${::-l}${::-d}${::-a}${::-p}'
         - '${base64:JHtqbmRp'
         - '${${env:ENV_NAME:-j}ndi${env:ENV_NAME:-:}${env:ENV_NAME:-l}dap${env:ENV_NAME:-:}//'
         - '${${lower:j}ndi:${lower:l}${lower:d}a${lower:p}://'
         - '${${upper:j}ndi:${upper:l}${upper:d}a${lower:p}://'
         - '${${::-j}${::-n}${::-d}${::-i}:'
      user-agent|contains:
         - '${jndi:ldap:/'
         - '${jndi:rmi:/'
         - '${jndi:ldaps:/'
         - '${jndi:dns:/'
         - '/$%7bjndi:'
         - '%24%7bjndi:'
         - '$%7Bjndi:'
         - '%2524%257Bjndi'
         - '%2F%252524%25257Bjndi%3A'
         - '${jndi:${lower:'
         - '${::-j}${'
         - '${jndi:nis'
         - '${jndi:nds'
         - '${jndi:corba'
         - '${jndi:iiop'
         - '${${env:BARFOO:-j}'
         - '${::-l}${::-d}${::-a}${::-p}'
         - '${base64:JHtqbmRp'
         - '${${env:ENV_NAME:-j}ndi${env:ENV_NAME:-:}${env:ENV_NAME:-l}dap${env:ENV_NAME:-:}//'
         - '${${lower:j}ndi:${lower:l}${lower:d}a${lower:p}://'
         - '${${upper:j}ndi:${upper:l}${upper:d}a${lower:p}://'
         - '${${::-j}${::-n}${::-d}${::-i}:'
      cs-uri|contains:
         - '${jndi:ldap:/'
         - '${jndi:rmi:/'
         - '${jndi:ldaps:/'
         - '${jndi:dns:/'
         - '/$%7bjndi:'
         - '%24%7bjndi:'
         - '$%7Bjndi:'
         - '%2524%257Bjndi'
         - '%2F%252524%25257Bjndi%3A'
         - '${jndi:${lower:'
         - '${::-j}${'
         - '${jndi:nis'
         - '${jndi:nds'
         - '${jndi:corba'
         - '${jndi:iiop'
         - '${${env:BARFOO:-j}'
         - '${::-l}${::-d}${::-a}${::-p}'
         - '${base64:JHtqbmRp'
<<<<<<< HEAD
      cs-referer|contains:
=======
         - '${${env:ENV_NAME:-j}ndi${env:ENV_NAME:-:}${env:ENV_NAME:-l}dap${env:ENV_NAME:-:}//'
         - '${${lower:j}ndi:${lower:l}${lower:d}a${lower:p}://'
         - '${${upper:j}ndi:${upper:l}${upper:d}a${lower:p}://'
         - '${${::-j}${::-n}${::-d}${::-i}:'
      cs-referrer|contains:
>>>>>>> fb167c56
         - '${jndi:ldap:/'
         - '${jndi:rmi:/'
         - '${jndi:ldaps:/'
         - '${jndi:dns:/'
         - '/$%7bjndi:'
         - '%24%7bjndi:'
         - '$%7Bjndi:'
         - '%2524%257Bjndi'
         - '%2F%252524%25257Bjndi%3A'
         - '${jndi:${lower:'
         - '${::-j}${'
         - '${jndi:nis'
         - '${jndi:nds'
         - '${jndi:corba'
         - '${jndi:iiop'
         - '${${env:BARFOO:-j}'
         - '${::-l}${::-d}${::-a}${::-p}'
         - '${base64:JHtqbmRp'
         - '${${env:ENV_NAME:-j}ndi${env:ENV_NAME:-:}${env:ENV_NAME:-l}dap${env:ENV_NAME:-:}//'
         - '${${lower:j}ndi:${lower:l}${lower:d}a${lower:p}://'
         - '${${upper:j}ndi:${upper:l}${upper:d}a${lower:p}://'
         - '${${::-j}${::-n}${::-d}${::-i}:'
   condition: selection
falsepositives:
    - Vulnerability scanning
level: high<|MERGE_RESOLUTION|>--- conflicted
+++ resolved
@@ -84,15 +84,11 @@
          - '${${env:BARFOO:-j}'
          - '${::-l}${::-d}${::-a}${::-p}'
          - '${base64:JHtqbmRp'
-<<<<<<< HEAD
-      cs-referer|contains:
-=======
          - '${${env:ENV_NAME:-j}ndi${env:ENV_NAME:-:}${env:ENV_NAME:-l}dap${env:ENV_NAME:-:}//'
          - '${${lower:j}ndi:${lower:l}${lower:d}a${lower:p}://'
          - '${${upper:j}ndi:${upper:l}${upper:d}a${lower:p}://'
          - '${${::-j}${::-n}${::-d}${::-i}:'
-      cs-referrer|contains:
->>>>>>> fb167c56
+      cs-referer|contains:
          - '${jndi:ldap:/'
          - '${jndi:rmi:/'
          - '${jndi:ldaps:/'
