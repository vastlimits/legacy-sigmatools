title: Suspicious Msiexec Quiet Install
id: 79a87aa6-e4bd-42fc-a5bb-5e6fbdcd62f5
status: experimental
description: |
    Adversaries may abuse msiexec.exe to proxy execution of malicious payloads.
    Msiexec.exe is the command-line utility for the Windows Installer and is thus commonly associated with executing installation packages (.msi)
<<<<<<< HEAD
author: frack113
date: 2022/01/16
modified: 2022/10/28
=======
>>>>>>> 1f8e3735
references:
    - https://docs.microsoft.com/en-us/windows-server/administration/windows-commands/msiexec
    - https://github.com/redcanaryco/atomic-red-team/blob/f339e7da7d05f6057fdfcdd3742bfcf365fee2a9/atomics/T1218.007/T1218.007.md
    - https://twitter.com/_st0pp3r_/status/1583914244344799235
author: frack113
date: 2022/01/16
modified: 2022/10/23
tags:
    - attack.defense_evasion
    - attack.t1218.007
logsource:
    category: process_creation
    product: windows
detection:
    selection_img:
        - Image|endswith: '\msiexec.exe'
        - OriginalFileName: 'msiexec.exe'
    selection_cli:
        # Note that there is no space before and after the arguments because it's possible to write a commandline as such
        # Example: msiexec -q/i [MSI Package]
        CommandLine|contains:
            - '/i'
            - '-i'
            - '/package'
            - '-package'
            - '/a'
            - '-a'
            - '/j'
            - '-j'
    selection_quiet:
        CommandLine|contains:
            - '/q'
            - '-q'
    condition: all of selection_*
falsepositives:
    - Legitimate script
level: low<|MERGE_RESOLUTION|>--- conflicted
+++ resolved
@@ -4,12 +4,6 @@
 description: |
     Adversaries may abuse msiexec.exe to proxy execution of malicious payloads.
     Msiexec.exe is the command-line utility for the Windows Installer and is thus commonly associated with executing installation packages (.msi)
-<<<<<<< HEAD
-author: frack113
-date: 2022/01/16
-modified: 2022/10/28
-=======
->>>>>>> 1f8e3735
 references:
     - https://docs.microsoft.com/en-us/windows-server/administration/windows-commands/msiexec
     - https://github.com/redcanaryco/atomic-red-team/blob/f339e7da7d05f6057fdfcdd3742bfcf365fee2a9/atomics/T1218.007/T1218.007.md
