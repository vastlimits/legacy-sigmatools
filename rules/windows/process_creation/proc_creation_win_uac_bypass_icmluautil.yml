title: UAC Bypass via ICMLuaUtil
id: 49f2f17b-b4c8-4172-a68b-d5bf95d05130
description: Detects the pattern of UAC Bypass using ICMLuaUtil Elevated COM interface
author: Florian Roth
date: 2022/09/13
modified: 2022/09/27
status: experimental
references:
    - https://www.elastic.co/guide/en/security/current/uac-bypass-via-icmluautil-elevated-com-interface.html
tags:
    - attack.defense_evasion
    - attack.privilege_escalation
    - attack.t1548.002
logsource:
    category: process_creation
    product: windows
detection:
    selection:
<<<<<<< HEAD
        ParentImage|endswith: '\dllhost.exe'
        ParentCommandLine: 
=======
        PranetImage|endswith: '\dllhost.exe'
        ParentCommandLine|contains:
>>>>>>> e2aacfea
            - '/Processid:{3E5FC7F9-9A51-4367-9063-A120244FBEC7}'
            - '/Processid:{D2E7041B-2927-42FB-8E9F-7CE93B6DC937}'
    filter:
        - Image|endswith: '\WerFault.exe'
        - OriginalFileName: 'WerFault.exe'
    condition: selection and not filter
falsepositives:
    - Unknown
level: high<|MERGE_RESOLUTION|>--- conflicted
+++ resolved
@@ -16,13 +16,8 @@
     product: windows
 detection:
     selection:
-<<<<<<< HEAD
         ParentImage|endswith: '\dllhost.exe'
-        ParentCommandLine: 
-=======
-        PranetImage|endswith: '\dllhost.exe'
         ParentCommandLine|contains:
->>>>>>> e2aacfea
             - '/Processid:{3E5FC7F9-9A51-4367-9063-A120244FBEC7}'
             - '/Processid:{D2E7041B-2927-42FB-8E9F-7CE93B6DC937}'
     filter:
