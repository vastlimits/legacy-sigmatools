action: global
title: Defrag Deactivation
id: 958d81aa-8566-4cea-a565-59ccd4df27b0
author: Florian Roth, Bartlomiej Czyz (@bczyz1)
date: 2019/03/04
modified: 2020/11/05
description: Detects the deactivation and disabling of the Scheduled defragmentation task as seen by Slingshot APT group
references:
    - https://securelist.com/apt-slingshot/84312/
tags:
    - attack.persistence
    - attack.s0111
detection:
    condition: all of them
falsepositives:
    - Unknown
level: medium
---
logsource:
    category: process_creation
    product: windows
detection:
    selection1:
        Image|endswith: '\schtasks.exe'
<<<<<<< HEAD
        CommandLine|contains:
            - '/delete'
            - '/change'
    selection2:
        CommandLine|contains|all:
            - '/TN'
            - '\Microsoft\Windows\Defrag\ScheduledDefrag'
=======
        CommandLine|contains|all:
            - '/delete'
            - 'Defrag\ScheduledDefrag'
>>>>>>> 77ce84d0
---
logsource:
    product: windows
    service: security
    definition: 'Requirements: Audit Policy : Audit Other Object Access Events > Success'
detection:
    selection3:
        EventID: 4701
        TaskName: '\Microsoft\Windows\Defrag\ScheduledDefrag'<|MERGE_RESOLUTION|>--- conflicted
+++ resolved
@@ -22,19 +22,12 @@
 detection:
     selection1:
         Image|endswith: '\schtasks.exe'
-<<<<<<< HEAD
         CommandLine|contains:
             - '/delete'
             - '/change'
-    selection2:
         CommandLine|contains|all:
             - '/TN'
             - '\Microsoft\Windows\Defrag\ScheduledDefrag'
-=======
-        CommandLine|contains|all:
-            - '/delete'
-            - 'Defrag\ScheduledDefrag'
->>>>>>> 77ce84d0
 ---
 logsource:
     product: windows
