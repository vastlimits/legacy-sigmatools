--- conflicted
+++ resolved
@@ -7,10 +7,7 @@
 description: Detects suspicious msiexec process starts with web addresses as parameter
 references:
     - https://blog.trendmicro.com/trendlabs-security-intelligence/attack-using-windows-installer-msiexec-exe-leads-lokibot/
-<<<<<<< HEAD
-=======
 author: Florian Roth
->>>>>>> 1f8e3735
 date: 2018/02/09
 modified: 2022/01/07
 tags:
@@ -29,13 +26,4 @@
     condition: selection
 falsepositives:
     - False positives depend on scripts and administrative tools used in the monitored environment
-<<<<<<< HEAD
-level: medium
-tags:
-    - attack.defense_evasion
-    - attack.t1218.007
-    - attack.command_and_control
-    - attack.t1105
-=======
-level: medium
->>>>>>> 1f8e3735
+level: medium