title: Activity Related to NTDS.dit Domain Hash Retrieval
id: b932b60f-fdda-4d53-8eda-a170c1d97bbd
status: experimental
description: Detects suspicious commands that could be related to activity that uses volume shadow copy to steal and retrieve hashes from the NTDS.dit file remotely
author: Florian Roth, Michael Haag
<<<<<<< HEAD
modified: 2019/05/17
=======
date: 2019/01/16
>>>>>>> aba4f375
references:
    - https://www.swordshield.com/2015/07/getting-hashes-from-ntds-dit-file/
    - https://room362.com/post/2013/2013-06-10-volume-shadow-copy-ntdsdit-domain-hashes-remotely-part-1/
    - https://www.trustwave.com/Resources/SpiderLabs-Blog/Tutorial-for-NTDS-goodness-(VSSADMIN,-WMIS,-NTDS-dit,-SYSTEM)/
    - https://securingtomorrow.mcafee.com/mcafee-labs/new-teslacrypt-ransomware-arrives-via-spam/
    - https://dfironthemountain.wordpress.com/2018/12/06/locked-file-access-using-esentutl-exe/
tags:
    - attack.credential_access
    - attack.t1003
logsource:
    category: process_creation
    product: windows
detection:
    selection:
        CommandLine:
            - vssadmin.exe Delete Shadows
            - 'vssadmin create shadow /for=C:'
            - copy \\?\GLOBALROOT\Device\\*\windows\ntds\ntds.dit
            - copy \\?\GLOBALROOT\Device\\*\config\SAM
            - 'vssadmin delete shadows /for=C:'
            - 'reg SAVE HKLM\SYSTEM '
            - esentutl.exe /y /vss *\ntds.dit*
            - esentutl.exe /y /vss *\SAM
            - esentutl.exe /y /vss *\SYSTEM
    condition: selection
fields:
    - CommandLine
    - ParentCommandLine
falsepositives:
    - Administrative activity
level: high<|MERGE_RESOLUTION|>--- conflicted
+++ resolved
@@ -3,11 +3,7 @@
 status: experimental
 description: Detects suspicious commands that could be related to activity that uses volume shadow copy to steal and retrieve hashes from the NTDS.dit file remotely
 author: Florian Roth, Michael Haag
-<<<<<<< HEAD
-modified: 2019/05/17
-=======
 date: 2019/01/16
->>>>>>> aba4f375
 references:
     - https://www.swordshield.com/2015/07/getting-hashes-from-ntds-dit-file/
     - https://room362.com/post/2013/2013-06-10-volume-shadow-copy-ntdsdit-domain-hashes-remotely-part-1/
