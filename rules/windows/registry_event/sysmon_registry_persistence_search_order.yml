--- conflicted
+++ resolved
@@ -7,11 +7,7 @@
     - https://attack.mitre.org/techniques/T1546/015/
 author: Maxime Thiebaut (@0xThiebaut), oscd.community, Cédric Hien
 date: 2020/04/14
-<<<<<<< HEAD
 modified: 2022/01/19
-=======
-modified: 2022/01/13
->>>>>>> 926b9c96
 tags:
     - attack.persistence
     - attack.t1546.015
