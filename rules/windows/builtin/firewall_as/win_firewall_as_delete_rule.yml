--- conflicted
+++ resolved
@@ -16,12 +16,7 @@
         EventID: 
             - 2006
             - 2033 #All rules 
-<<<<<<< HEAD
     filter:
         ModifyingApplication: 'C:\Windows\System32\svchost.exe'
     condition: selection and not filter
-level: high
-=======
-    condition: selection
-level: low
->>>>>>> 8bb3379b
+level: medium