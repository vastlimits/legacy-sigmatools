title: Important Scheduled Task Deleted/Disabled
id: 7595ba94-cf3b-4471-aa03-4f6baa9e5fad
related:
    - id: dbc1f800-0fe0-4bc0-9c66-292c2abe3f78
      type: similar
    - id: 9ac94dc8-9042-493c-ba45-3b5e7c86b980
      type: similar
status: experimental
description: Detects when adversaries stop services or processes by deleting or disabling their respective schdueled tasks in order to conduct data destructive activities
references:
    - https://learn.microsoft.com/en-us/windows/security/threat-protection/auditing/event-4699
    - https://learn.microsoft.com/en-us/windows/security/threat-protection/auditing/event-4701
author: Nasreddine Bencherchali
date: 2022/12/05
<<<<<<< HEAD
modified: 2022/12/08
=======
modified: 2022/12/09
>>>>>>> ac706c5f
tags:
    - attack.execution
    - attack.privilege_escalation
    - attack.persistence
    - attack.t1053.005
logsource:
    product: windows
    service: security
    definition: 'The Advanced Audit Policy setting Object Access > Audit Other Object Access Events has to be configured to allow this detection. We also recommend extracting the Command field from the embedded XML in the event data.'
detection:
    selection:
        EventID:
            - 4699 # Task Deleted Event
            - 4701 # Task Disabled Event
        TaskName|contains:
            # Add more important tasks
            - '\Windows\SystemRestore\SR'
            - '\Windows\Windows Defender\'
            - '\Windows\BitLocker'
            - '\Windows\WindowsBackup\'
            - '\Windows\WindowsUpdate\'
            - '\Windows\UpdateOrchestrator\'
            - '\Windows\ExploitGuard'
<<<<<<< HEAD
        filter_ac_power_download:
            Task|contains: '\Windows\UpdateOrchestrator\AC Power Download'
    condition: selection and not 1 of filter_*
=======
    filter:
        SubjectUserName|endswith: '$'  # False positives during upgrades of Defender, where its tasks get removed and added
    condition: selection and not filter
>>>>>>> ac706c5f
falsepositives:
    - Unknown
level: high<|MERGE_RESOLUTION|>--- conflicted
+++ resolved
@@ -12,11 +12,7 @@
     - https://learn.microsoft.com/en-us/windows/security/threat-protection/auditing/event-4701
 author: Nasreddine Bencherchali
 date: 2022/12/05
-<<<<<<< HEAD
-modified: 2022/12/08
-=======
 modified: 2022/12/09
->>>>>>> ac706c5f
 tags:
     - attack.execution
     - attack.privilege_escalation
@@ -40,15 +36,11 @@
             - '\Windows\WindowsUpdate\'
             - '\Windows\UpdateOrchestrator\'
             - '\Windows\ExploitGuard'
-<<<<<<< HEAD
-        filter_ac_power_download:
-            Task|contains: '\Windows\UpdateOrchestrator\AC Power Download'
+    filter_ac_power_download:
+        Task|contains: '\Windows\UpdateOrchestrator\AC Power Download'
+    filter_sys_username:
+        SubjectUserName|endswith: '$'  # False positives during upgrades of Defender, where its tasks get removed and added
     condition: selection and not 1 of filter_*
-=======
-    filter:
-        SubjectUserName|endswith: '$'  # False positives during upgrades of Defender, where its tasks get removed and added
-    condition: selection and not filter
->>>>>>> ac706c5f
 falsepositives:
     - Unknown
 level: high