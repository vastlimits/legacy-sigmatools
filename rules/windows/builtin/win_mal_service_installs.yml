title: Malicious Service Installations
id: 5a105d34-05fc-401e-8553-272b45c1522d
description: Detects known malicious service installs that only appear in cases of lateral movement, credential dumping and other suspicious activity
<<<<<<< HEAD
author: Florian Roth, Daniil Yugoslavskiy, oscd.community (update)
date: 2017/03/27
modified: 2019/11/01
=======
author: Florian Roth
date: 2017/03/27
>>>>>>> 1bc2c0b9
tags:
    - attack.persistence
    - attack.privilege_escalation
    - attack.t1050
    - car.2013-09-005
logsource:
    product: windows
    service: system
detection:
    selection:
        EventID: 7045
<<<<<<< HEAD
=======
    malsvc_wce:
        ServiceName:
            - 'WCESERVICE'
            - 'WCE SERVICE'
>>>>>>> 1bc2c0b9
    malsvc_paexec:
        ServiceFileName|contains: '\PAExec'
    malsvc_wannacry:
        ServiceName: 'mssecsvc2.0'
    malsvc_persistence:
        ServiceFileName|contains: 'net user'
    condition: selection and 1 of malsvc_*
falsepositives:
    - Penetration testing
level: critical<|MERGE_RESOLUTION|>--- conflicted
+++ resolved
@@ -1,14 +1,9 @@
 title: Malicious Service Installations
 id: 5a105d34-05fc-401e-8553-272b45c1522d
 description: Detects known malicious service installs that only appear in cases of lateral movement, credential dumping and other suspicious activity
-<<<<<<< HEAD
 author: Florian Roth, Daniil Yugoslavskiy, oscd.community (update)
 date: 2017/03/27
 modified: 2019/11/01
-=======
-author: Florian Roth
-date: 2017/03/27
->>>>>>> 1bc2c0b9
 tags:
     - attack.persistence
     - attack.privilege_escalation
@@ -20,13 +15,10 @@
 detection:
     selection:
         EventID: 7045
-<<<<<<< HEAD
-=======
     malsvc_wce:
         ServiceName:
             - 'WCESERVICE'
             - 'WCE SERVICE'
->>>>>>> 1bc2c0b9
     malsvc_paexec:
         ServiceFileName|contains: '\PAExec'
     malsvc_wannacry:
