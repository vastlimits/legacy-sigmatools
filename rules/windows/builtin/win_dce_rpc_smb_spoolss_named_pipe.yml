title: DCERPC SMB Spoolss Named Pipe
id: 214e8f95-100a-4e04-bb31-ef6cba8ce07e
status: test
description: Detects the use of the spoolss named pipe over SMB. This can be used to trigger the authentication via NTLM of any machine that has the spoolservice enabled.
author: OTR (Open Threat Research)
references:
  - https://posts.specterops.io/hunting-in-active-directory-unconstrained-delegation-forests-trusts-71f2b33688e1
  - https://dirkjanm.io/a-different-way-of-abusing-zerologon/
  - https://twitter.com/_dirkjan/status/1309214379003588608
date: 2018/11/28
modified: 2021/11/27
logsource:
  product: windows
  service: security
detection:
<<<<<<< HEAD
    selection:
        EventID: 5145
        ShareName: \\\*\IPC$
        RelativeTargetName: spoolss
    condition: selection
=======
  selection:
    EventID: 5145
    ShareName: \\*\IPC$
    RelativeTargetName: spoolss
  condition: selection
>>>>>>> 47d8de37
falsepositives:
  - 'Domain Controllers acting as printer servers too? :)'
level: medium
tags:
  - attack.lateral_movement
  - attack.t1021.002<|MERGE_RESOLUTION|>--- conflicted
+++ resolved
@@ -13,19 +13,11 @@
   product: windows
   service: security
 detection:
-<<<<<<< HEAD
-    selection:
-        EventID: 5145
-        ShareName: \\\*\IPC$
-        RelativeTargetName: spoolss
-    condition: selection
-=======
   selection:
     EventID: 5145
-    ShareName: \\*\IPC$
+    ShareName: \\\*\IPC$
     RelativeTargetName: spoolss
   condition: selection
->>>>>>> 47d8de37
 falsepositives:
   - 'Domain Controllers acting as printer servers too? :)'
 level: medium
