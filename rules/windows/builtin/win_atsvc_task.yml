--- conflicted
+++ resolved
@@ -12,21 +12,12 @@
   service: security
   definition: 'The advanced audit policy setting "Object Access > Audit Detailed File Share" must be configured for Success/Failure'
 detection:
-<<<<<<< HEAD
-    selection:
-        EventID: 5145
-        ShareName: \\\*\IPC$
-        RelativeTargetName: atsvc
-        Accesses|contains: 'WriteData'
-    condition: selection
-=======
   selection:
     EventID: 5145
-    ShareName: \\*\IPC$
+    ShareName: \\\*\IPC$
     RelativeTargetName: atsvc
     Accesses|contains: 'WriteData'
   condition: selection
->>>>>>> 47d8de37
 falsepositives:
   - pentesting
 level: medium
