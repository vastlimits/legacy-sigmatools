title: Code Integrity Attempted DLL Load
id: f8931561-97f5-4c46-907f-0a4a592e47a7
description: Detects attempted DLL load events that didn't meet signing level requirements
author: Florian Roth, Nasreddine Bencherchali
status: experimental
references:
    - https://twitter.com/SBousseaden/status/1483810148602814466
date: 2022/01/20
<<<<<<< HEAD
modified: 2022/10/26
=======
modified: 2022/10/27
>>>>>>> 60f08bbe
tags:
    - attack.execution
logsource:
    product: windows
    service: codeintegrity-operational
detection:
    selection:
        EventID: 3033
    filter_dtrace:
        # Example: Code Integrity determined that a process (\Device\HarddiskVolume5\Windows\System32\svchost.exe) attempted to load \Device\HarddiskVolume5\Program Files\DTrace\dtrace.dll that did not meet the Windows signing level requirements.
        FileNameBuffer|endswith: '\Program Files\DTrace\dtrace.dll'
        ProcessNameBuffer|endswith: '\Windows\System32\svchost.exe'
        RequestedPolicy: 12
        ValidatedPolicy: 1
    filter_msmpeng:
        # Example: Code Integrity determined that a process (\Device\HarddiskVolume5\ProgramData\Microsoft\Windows Defender\Platform\4.18.2207.7-0\MsMpEng.exe) attempted to load \Device\HarddiskVolume5\Windows\System32\DriverStore\FileRepository\iigd_dch.inf_amd64_36fb67bd6dbd887d\igd10iumd64.dll that did not meet the Custom 3 / Antimalware signing level requirements.
        FileNameBuffer|contains: '\Windows\System32\DriverStore\FileRepository\'
        FileNameBuffer|endswith: '\igd10iumd64.dll'
        ProcessNameBuffer|contains: '\ProgramData\Microsoft\Windows Defender\Platform\'
        ProcessNameBuffer|endswith: '\MsMpEng.exe'
        RequestedPolicy: 7
        ValidatedPolicy: 1
    filter_electron_based_app:
        # Example: Code Integrity determined that a process (\Device\HarddiskVolume5\Users\user\AppData\Local\Keybase\Gui\Keybase.exe) attempted to load \Device\HarddiskVolume5\Windows\System32\nvspcap64.dll that did not meet the Microsoft signing level requirements.
        FileNameBuffer|endswith: '\Windows\System32\nvspcap64.dll'
        ProcessNameBuffer|endswith:
            - '\AppData\Local\Keybase\Gui\Keybase.exe'
            - '\Microsoft\Teams\stage\Teams.exe'
        RequestedPolicy: 8
        ValidatedPolicy: 1
    filter_bonjour:
        FileNameBuffer|endswith: '\Program Files\Bonjour\mdnsNSP.dll'
        ProcessNameBuffer|endswith:
            - '\Windows\System32\svchost.exe'
            - '\Windows\System32\SIHClient.exe'
        RequestedPolicy:
            - 8
            - 12
        ValidatedPolicy: 1
    filter_msoffice:
        FileNameBuffer|contains: '\Microsoft Office\root\vfs\ProgramFilesCommonX64\Microsoft Shared\OFFICE'
        FileNameBuffer|endswith: '\MSOXMLMF.DLL'
        ProcessNameBuffer|contains: '\ProgramData\Microsoft\Windows Defender\Platform\'
        ProcessNameBuffer|endswith: '\MsMpEng.exe'
        RequestedPolicy: 7
        ValidatedPolicy: 1
<<<<<<< HEAD
    filter_slack:
        # Example: https://user-images.githubusercontent.com/112784902/197407680-96d4b662-8a59-4289-a483-b24d630ac2a9.png
        # Even though it's the same DLL as the one used in the electron based app filter. We need to do a separate selection due to slack's folder naming convention with the version number :)
        FileNameBuffer|endswith: '\Windows\System32\nvspcap64.dll'
        ProcessNameBuffer|contains: '\AppData\Local\slack\app-'
        ProcessNameBuffer|endswith: '\slack.exe'
        RequestedPolicy: 8
        ValidatedPolicy: 1
    filter_firefox:
        # Example: https://user-images.githubusercontent.com/62423083/197451483-70e89010-ed96-4357-8079-b5a061a239d6.png
        FileNameBuffer|endswith:
            - '\Mozilla Firefox\mozavcodec.dll'
            - '\Mozilla Firefox\mozavutil.dll'
        ProcessNameBuffer|endswith: '\Mozilla Firefox\firefox.exe'
        RequestedPolicy: 8
=======
    filter_avast:
        FileNameBuffer|endswith:
            - '\Program Files\Avast Software\Avast\aswAMSI.dll'
            - '\Program Files (x86)\Avast Software\Avast\aswAMSI.dll'
        ProcessNameBuffer|endswith: '\Windows\System32\SIHClient.exe'
        RequestedPolicy: 12
>>>>>>> 60f08bbe
        ValidatedPolicy: 1
    condition: selection and not 1 of filter_*
falsepositives:
    - Unknown
level: high<|MERGE_RESOLUTION|>--- conflicted
+++ resolved
@@ -6,11 +6,7 @@
 references:
     - https://twitter.com/SBousseaden/status/1483810148602814466
 date: 2022/01/20
-<<<<<<< HEAD
-modified: 2022/10/26
-=======
 modified: 2022/10/27
->>>>>>> 60f08bbe
 tags:
     - attack.execution
 logsource:
@@ -57,7 +53,6 @@
         ProcessNameBuffer|endswith: '\MsMpEng.exe'
         RequestedPolicy: 7
         ValidatedPolicy: 1
-<<<<<<< HEAD
     filter_slack:
         # Example: https://user-images.githubusercontent.com/112784902/197407680-96d4b662-8a59-4289-a483-b24d630ac2a9.png
         # Even though it's the same DLL as the one used in the electron based app filter. We need to do a separate selection due to slack's folder naming convention with the version number :)
@@ -73,14 +68,12 @@
             - '\Mozilla Firefox\mozavutil.dll'
         ProcessNameBuffer|endswith: '\Mozilla Firefox\firefox.exe'
         RequestedPolicy: 8
-=======
     filter_avast:
         FileNameBuffer|endswith:
             - '\Program Files\Avast Software\Avast\aswAMSI.dll'
             - '\Program Files (x86)\Avast Software\Avast\aswAMSI.dll'
         ProcessNameBuffer|endswith: '\Windows\System32\SIHClient.exe'
         RequestedPolicy: 12
->>>>>>> 60f08bbe
         ValidatedPolicy: 1
     condition: selection and not 1 of filter_*
 falsepositives:
