title: Suspicious WSMAN Provider Image Loads
id: ad1f4bb9-8dfb-4765-adb6-2a7cfb6c0f94
description: Detects signs of potential use of the WSMAN provider from uncommon processes locally and remote execution.
status: experimental
date: 2020/06/24
modified: 2021/11/25
author: Roberto Rodriguez (Cyb3rWard0g), OTR (Open Threat Research)
tags:
    - attack.execution
    - attack.t1059.001
    - attack.lateral_movement
    - attack.t1021.003
references:
    - https://twitter.com/chadtilbury/status/1275851297770610688
    - https://bohops.com/2020/05/12/ws-management-com-another-approach-for-winrm-lateral-movement/
    - https://docs.microsoft.com/en-us/windows/win32/winrm/windows-remote-management-architecture
    - https://github.com/bohops/WSMan-WinRM
logsource:
    category: image_load
    product: windows
detection:
    request_client:
        - ImageLoaded|endswith:
            - '\WsmSvc.dll'
            - '\WsmAuto.dll'
            - '\Microsoft.WSMan.Management.ni.dll'
        - OriginalFileName:
            - WsmSvc.dll
            - WSMANAUTOMATION.DLL
            - Microsoft.WSMan.Management.dll
    filter:
        Image|endswith: 
            - '\powershell.exe'
            - 'C:\Windows\System32\sdiagnhost.exe'
<<<<<<< HEAD
    filter_svchost: # not available in Sysmon data, but Aurora logs
        CommandLine|contains: 
            - 'svchost.exe -k netsvcs -p'
=======
    filter_bits: # not available in Sysmon data, but Aurora logs
        CommandLine|contains:
            - 'svchost.exe -k netsvcs -p -s BITS'
            - 'svchost.exe -k GraphicsPerfSvcGroup -s GraphicsPerfSvc'
>>>>>>> 804c821d
    respond_server:
        Image|endswith: '\svchost.exe'
        OriginalFileName: 'WsmWmiPl.dll'
    condition: (request_client and not filter and not filter_svchost) or respond_server
falsepositives:
    - Unknown
level: medium<|MERGE_RESOLUTION|>--- conflicted
+++ resolved
@@ -32,16 +32,10 @@
         Image|endswith: 
             - '\powershell.exe'
             - 'C:\Windows\System32\sdiagnhost.exe'
-<<<<<<< HEAD
     filter_svchost: # not available in Sysmon data, but Aurora logs
         CommandLine|contains: 
             - 'svchost.exe -k netsvcs -p'
-=======
-    filter_bits: # not available in Sysmon data, but Aurora logs
-        CommandLine|contains:
-            - 'svchost.exe -k netsvcs -p -s BITS'
             - 'svchost.exe -k GraphicsPerfSvcGroup -s GraphicsPerfSvc'
->>>>>>> 804c821d
     respond_server:
         Image|endswith: '\svchost.exe'
         OriginalFileName: 'WsmWmiPl.dll'
