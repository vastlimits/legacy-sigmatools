title: Suspicious In-Memory Module Execution
id: 5f113a8f-8b61-41ca-b90f-d374fa7e4a39
description: Detects the access to processes by other suspicious processes which have reflectively loaded libraries in their memory space. An example is SilentTrinity C2 behaviour. Generally speaking, when Sysmon EventID 10 cannot reference a stack call to a dll loaded from disk (the standard way), it will display "UNKNOWN" as the module name. Usually this means the stack call points to a module that was reflectively loaded in memory. Adding to this, it is not common to see such few calls in the stack (ntdll.dll --> kernelbase.dll --> unknown) which essentially means that most of the functions required by the process to execute certain routines are already present in memory, not requiring any calls to external libraries. The latter should also be considered suspicious.
status: experimental
date: 2019/10/27
modified: 2021/11/28
author: Perez Diego (@darkquassar), oscd.community, Jonhnathan Ribeiro
references:
    - https://azure.microsoft.com/en-ca/blog/detecting-in-memory-attacks-with-sysmon-and-azure-security-center/
tags:
    - attack.privilege_escalation
    - attack.defense_evasion
    - attack.t1055.001
    - attack.t1055.002
    - attack.t1055 # an old one
logsource:
    category: process_access
    product: windows
detection:
    selection1:
        CallTrace|contains|all:
              - 'C:\WINDOWS\SYSTEM32\ntdll.dll+'
              - '|C:\WINDOWS\System32\KERNELBASE.dll+'
              - '|UNKNOWN('
              - ')'
    selection2:
        CallTrace|contains|all:
              - "UNKNOWN("
              - ")|UNKNOWN("
        CallTrace|endswith: ")"
    selection3:
        CallTrace|contains: "UNKNOWN"
        GrantedAccess:
            - "0x1F0FFF"
            - "0x1F1FFF"
            - "0x143A"
            - "0x1410"
            - "0x1010"
            - "0x1F2FFF"
            - "0x1F3FFF"
            - "0x1FFFFF"
    filter:
        - SourceImage|endswith:
            - '\Windows\System32\sdiagnhost.exe'
            - '\procexp64.exe'
            - '\procexp.exe'
            - '\Microsoft VS Code\Code.exe'
            - '\aurora-agent-64.exe'
            - '\aurora-agent.exe'
            - 'C:\WINDOWS\system32\NhNotifSys.exe'
            - '\git\usr\bin\sh.exe'
            - '\IDE\devenv.exe'
        - SourceImage|startswith:
            - 'C:\Program Files (x86)\'
            - 'C:\Program Files\'
<<<<<<< HEAD
=======
            - 'C:\Windows\Microsoft.NET\Framework\\*\NGenTask.exe'
>>>>>>> bab7ae8c
            - 'C:\Program Files (x86)\Microsoft Visual Studio\'
            - 'C:\Program Files\Microsoft Visual Studio\'
            - 'C:\Windows\Microsoft.NET\Framework\'
        - SourceImage:
            - 'C:\Users\*\AppData\Local\Programs\Microsoft VS Code\Code.exe'
            - 'C:\WINDOWS\system32\taskhostw.exe'
    condition: ( selection1 or selection2 or selection3 ) and not filter
fields:
    - ComputerName
    - User
    - SourceImage
    - TargetImage
    - CallTrace
level: medium # too many false positives
falsepositives:
    - SysInternals Process Explorer<|MERGE_RESOLUTION|>--- conflicted
+++ resolved
@@ -53,10 +53,7 @@
         - SourceImage|startswith:
             - 'C:\Program Files (x86)\'
             - 'C:\Program Files\'
-<<<<<<< HEAD
-=======
             - 'C:\Windows\Microsoft.NET\Framework\\*\NGenTask.exe'
->>>>>>> bab7ae8c
             - 'C:\Program Files (x86)\Microsoft Visual Studio\'
             - 'C:\Program Files\Microsoft Visual Studio\'
             - 'C:\Windows\Microsoft.NET\Framework\'
