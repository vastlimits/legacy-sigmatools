# Release Notes

All notable changes to this project will be documented in this file.

The format is based on [Keep a Changelog](https://keepachangelog.com/en/1.0.0/),
and this project adheres to [Semantic Versioning](https://semver.org/spec/v2.0.0.html)
from version 0.14.0.

## Unreleased

### Added

* Proxy field names to ECS mapping (ecs-proxy) configuration
* False positives metadata to LimaCharlie backend
* Additional aggregation capabilitied for es-dsl backend.
* Azure log analytics rule backend (ala-rule)
* SQL backend
* Splunk Zeek sourcetype mapping config
* sigma2attack script

### Changed

* Kibana object id is now Sigma rule id if available. Else
  the old naming scheme is used.
<<<<<<< HEAD
* sigma2misp: replacement of deprecated method usage.
* Various configuration updates

### Fixed

* Fixed aggregation queries for Elastalert backend
* Fixed aggregation queries for es-dsl backend
=======
* Backend and configuration lists are sorted.
>>>>>>> 5a2ccbd0

## 0.15.0 - 2019-12-06

### Added

* sigma-uuid tool for addition and check of Sigma rule identifiers
* Default configurations
* Restriction of compared rules in sigma-similarity
* Regular expression support in es-dsl backend
* LimaCharlie support for proxy rule category
* Source distribution for PyPI

### Changed

* Type errors are now ignored with -I

### Fixed

* Removed wrong mapping of CommandLine field mapping in THOR config

## 0.14 - 2019-11-10

### Added

* sigma-similarity tool
* LimaCharlie backend
* Default configurations for some backends that are used if no configuration is passed.
* Regular expression support for es-dsl backend (propagates to backends derived from this like elastalert-dsl)
* Value modifiers:
    * startswith
    * endswith

### Changed

* Removal of line breaks in elastalert output
* Searches not bound to fields are restricted to keyword fields in es-qs backend
* Graylog backend now based on es-qs backend

### Fixed

* Removed ProcessCommandLine mapping for Windows Security EventID 4688 in generic
  process creation log source configuration.

## 0.13 - 2019-10-21

### Added

* Index mappings for Sumologic
* Malicious cmdlets in wdatp
* QRadar support for keyword searches
* QRadar mapping improvements
* QRadar field selection
* QRadar type regex modifier support
* Elasticsearch keyword field blacklisting with wildcards
* Added dateField configuration parameter in xpack-watcher backend
* Field mappings in configurations
* Field name mapping for conditional fields
* Value modifiers:
    * utf16
    * utf16le
    * wide
    * utf16be

### Changed

* Improved --backend-config help text

### Fixed

* Backend errors in ala
* Slash escaping within es-dsl wildcard queries
* QRadar backend config
* QRadar field name and value escaping and handling
* Elasticsearch wildcard detection pattern
* Aggregation on keyword field in es-dsl backend

## 0.12.1 - 2019-08-05

### Fixed

* Missing build dependency

## 0.12 - 2019-08-01

### Added

* Usage of "Channel" field in ELK Windows configuration
* Fields to mappings
* xpack-watcher actions index and webhook
* Config for Winlogbeat 7.x
* Value modifiers
* Regular expression support

### Changed

* Warning/error messages
* Sumologic value cleaning
* Explicit OR for Elasticsearch query strings
* Listing of available configurations on missing configuration error

### Fixed

* Conditions in es-dsl backend
* Sumologic handling of null values
* Ignore timeframe detection keyword in all/any of conditions<|MERGE_RESOLUTION|>--- conflicted
+++ resolved
@@ -17,22 +17,24 @@
 * SQL backend
 * Splunk Zeek sourcetype mapping config
 * sigma2attack script
+* Carbon Black backend and configuration
+* ArcSight ESM backend
+* Elasticsearch detection rule backend
 
 ### Changed
 
 * Kibana object id is now Sigma rule id if available. Else
   the old naming scheme is used.
-<<<<<<< HEAD
 * sigma2misp: replacement of deprecated method usage.
 * Various configuration updates
+* Extended ArcSight mapping
 
 ### Fixed
 
 * Fixed aggregation queries for Elastalert backend
 * Fixed aggregation queries for es-dsl backend
-=======
 * Backend and configuration lists are sorted.
->>>>>>> 5a2ccbd0
+* Escaping in ala backend
 
 ## 0.15.0 - 2019-12-06
 
