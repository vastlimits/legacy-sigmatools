--- conflicted
+++ resolved
@@ -343,9 +343,6 @@
   id_orig_h: id.orig_h
   id_orig_p: id.orig_p
   id_resp_h: id.resp_h
-<<<<<<< HEAD
-  id_resp_p: id.resp_p
-=======
   id_resp_p: id.resp_p
   # Temporary one off rule name fields
   agent.version: version
@@ -469,5 +466,4 @@
     - query
     - server_name
   source.ip: id.orig_h
-  source.port: id.orig_p
->>>>>>> e8b956f5
+  source.port: id.orig_p