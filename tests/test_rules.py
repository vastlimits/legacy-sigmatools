--- conflicted
+++ resolved
@@ -323,7 +323,6 @@
         self.assertEqual(faulty_rules, [], Fore.RED + 
                          "There are rules with non-conform 'title' fields. Please check: https://github.com/Neo23x0/sigma/wiki/Rule-Creation-Guide#title")
 
-<<<<<<< HEAD
     def test_invalid_logsource_attributes(self):
         faulty_rules = []
         for file in self.yield_next_rule_file_path(self.path_to_rules):
@@ -331,7 +330,6 @@
             for key in logsource:
                 if key.lower() not in ['category', 'product', 'service', 'definition']:
                     print(Fore.RED + "Rule {} has a logsource with an invalid field ({})".format(file, key))
-=======
 def get_mitre_data():
     """
     Generate tags from live MITRE ATT&CK TAXI service to get up-to-date data
@@ -375,7 +373,6 @@
     
     # Combine all IDs to a big tag list
     return ["attack." + item for item in MITRE_TECHNIQUES + MITRE_TECHNIQUE_NAMES + list(MITRE_PHASE_NAMES) + MITRE_GROUPS + MITRE_TOOLS]
->>>>>>> 8f66803d
 
 
 if __name__ == "__main__":
